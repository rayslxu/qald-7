--- conflicted
+++ resolved
@@ -287,18 +287,11 @@
     } ORDER BY ?y LIMIT 1`,
 
     // what state was X from
-<<<<<<< HEAD
-    '[ < place_of_birth / located_in_the_administrative_territorial_entity > : ENTITY ( wd:federated_state ) ] of @wd . human ( ) filter id == " $0 " ^^wd:human ;':
+    '[ < place_of_birth / located_in_the_administrative_territorial_entity > : Entity ( wd:federated_state ) ] of @wd . human ( ) filter id == " $0 " ^^wd:human ;':
     `PREFIX wd:  PREFIX wdt:  
     SELECT DISTINCT ?x WHERE { 
         <http://www.wikidata.org/entity/$0> <http://www.wikidata.org/prop/direct/P19>/<http://www.wikidata.org/prop/direct/P131>+ ?x. 
         ?x <http://www.wikidata.org/prop/direct/P31>/<http://www.wikidata.org/prop/direct/P279>* <http://www.wikidata.org/entity/Q107390> 
-=======
-    '[ < place_of_birth / located_in_the_administrative_territorial_entity > : Entity ( wd:federated_state ) ] of @wd . ENTITY ( ) filter id == " $0 " ^^wd:ENTITY ;':
-    `SELECT DISTINCT ?x WHERE { 
-        <http://www.wikidata.org/entity/$0> <http://www.wikidata.org/prop/P19> ?p. 
-        ?p <http://www.wikidata.org/prop/statement/P19> ?y; <http://www.wikidata.org/prop/qualifier/P131> ?x. 
->>>>>>> 6daa201c
     }`,
 
     // which country was X born
