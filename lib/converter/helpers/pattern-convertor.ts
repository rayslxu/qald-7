--- conflicted
+++ resolved
@@ -15,18 +15,11 @@
         ?p <http://www.wikidata.org/prop/qualifier/P768> ?y.
         ?y <http://www.wikidata.org/prop/direct/P131> <http://www.wikidata.org/entity/$0>. 
         FILTER NOT EXISTS { ?p <http://www.wikidata.org/prop/qualifier/P582> ?z. }
-<<<<<<< HEAD
-    }`,
-
-    // who are the senators of X in 2012
-    '@wd . entity ( ) filter contains ( position_held filter contains ( < electoral_district / located_in_the_administrative_territorial_entity > , " $0 " ^^wd:p_located_in_the_administrative_territorial_entity ) , " Q4416090 " ^^wd:p_position_held ) && point_in_time == new Date ( 2012 )  , " Q4416090 " ^^wd:entity ) ;':
-=======
     }`, 
     
     // WebQTrn-598
     // who are the senator from XXX (state) in 2010 ?
     '@wd . ENTITY ( ) filter contains ( position_held filter ( contains ( < electoral_district / located_in_the_administrative_territorial_entity > , " $0 " ^^wd:ENTITY ) && point_in_time == new Date ( 2010 ) ) , " Q4416090 " ^^wd:ENTITY ) ;':
->>>>>>> a864eaad
     `SELECT DISTINCT ?x WHERE { 
         ?x <http://www.wikidata.org/prop/P39> ?p. 
         ?p <http://www.wikidata.org/prop/statement/P39> <http://www.wikidata.org/entity/Q4416090>; <http://www.wikidata.org/prop/qualifier/P768> ?w; <http://www.wikidata.org/prop/qualifier/P580> ?y; <http://www.wikidata.org/prop/qualifier/P582> ?z. 
